--- conflicted
+++ resolved
@@ -27,9 +27,5 @@
 <div {{ attributes }}>hey there</div>
 {% set at = create_attribute() %}
 {% include "extender.twig" %}
-<<<<<<< HEAD
-{{ render_var(array) }}
-=======
 
-{{ source('@jabba/card/knife.svg') }}
->>>>>>> bbd3878d
+{{ source('@jabba/card/knife.svg') }}